--- conflicted
+++ resolved
@@ -1,25 +1,11 @@
 from datetime import date, timedelta, datetime as dt
 from typing import Dict, Any
-<<<<<<< HEAD
 import requests
 import pandas as pd
 import ee
 import os
 import random
 import asyncio
-
-async def detect_bloom(latitude: float, longitude: float) -> Dict[str, Any]:
-    """Return dummy bloom detection data for a given lat/lon."""
-    return {
-        "latitude": latitude,
-        "longitude": longitude,
-        "date_of_max_ebi": date.today() - timedelta(days=14),
-        "ebi_value": 0.76,
-        "image_url": "https://example.com/tiles/ebi/mock.png",
-    }
-=======
-import ee
-import os
 
 # Como hacemos para que se llame una sola vez al iniciar la app?
 def initialize_earth_engine():
@@ -225,7 +211,6 @@
             "ebi_value": 0.00,
             "image_url": "https://example.com/tiles/ebi/mock.png",
         }
->>>>>>> a1a04f3e
 
 
 # ========================
